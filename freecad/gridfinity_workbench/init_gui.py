--- conflicted
+++ resolved
@@ -1,105 +1,99 @@
-"""Initialize workbench gui.
-
-The file name is given by FreeCAD. FreeCAD uses this file to initialize GUI components.
-"""
-
-from pathlib import Path
-from typing import ClassVar
-
-import FreeCAD as fc  # noqa: N813
-import FreeCADGui as fcg  # noqa: N813
-
-try:
-    from FreeCADGui import Workbench
-
-except ImportError:
-    fc.Console.PrintWarning(
-        "you are using the GridfinityWorkbench with an old version of FreeCAD (<0.16)",
-    )
-
-    fc.Console.PrintWarning(
-        "the class Workbench is loaded, although not imported: magic",
-    )
-
-
-ICONPATH = Path(__file__).parent / "icons"
-
-
-class GridfinityWorkbench(Workbench):
-    """class which gets initiated at startup of the FreeCAD GUI."""
-
-    MenuText = "Gridfinity"
-
-    ToolTip = "FreeCAD Gridfinity Workbench"
-
-    Icon = str(ICONPATH / "gridfinity_workbench_icon.svg")
-
-    toolbox: ClassVar[list[str]] = [
-        "CreateBinBlank",
-        "CreateBinBase",
-        "CreateSimpleStorageBin",
-        "CreateEcoBin",
-        "CreatePartsBin",
-        "CreateBaseplate",
-        "CreateMagnetBaseplate",
-        "CreateScrewTogetherBaseplate",
-        "CreateLBinBlank",
-<<<<<<< HEAD
-        "AttachLabelShelf",
-=======
-        "CreateCustomBin",
->>>>>>> 13a81ec9
-    ]
-
-    def GetClassName(self) -> str:  # noqa: N802
-        """Get freecad internal class name.
-
-        Returns:
-            str: c++ style class name
-
-        """
-        return "Gui::PythonWorkbench"
-
-    def Initialize(self) -> None:  # noqa: N802
-        """Initialize workbench.
-
-        This function is called at the first activation of the workbench.
-        here is the place to import all the commands.
-        """
-        from .commands import (
-            AttachLabelShelf,
-            CreateBaseplate,
-            CreateBinBase,
-            CreateBinBlank,
-            CreateCustomBin,
-            CreateEcoBin,
-            CreateLBinBlank,
-            CreateMagnetBaseplate,
-            CreatePartsBin,
-            CreateScrewTogetherBaseplate,
-            CreateSimpleStorageBin,
-        )
-
-        fc.Console.PrintMessage("switching to Gridfinity Workbench\n")
-
-        self.appendToolbar("Gridfinity", self.toolbox)
-
-        self.appendMenu("Gridfinity", self.toolbox)
-
-        fcg.addCommand("CreateBinBlank", CreateBinBlank())
-        fcg.addCommand("CreateBinBase", CreateBinBase())
-        fcg.addCommand("CreateSimpleStorageBin", CreateSimpleStorageBin())
-        fcg.addCommand("CreateEcoBin", CreateEcoBin())
-        fcg.addCommand("CreatePartsBin", CreatePartsBin())
-        fcg.addCommand("CreateBaseplate", CreateBaseplate())
-        fcg.addCommand("CreateMagnetBaseplate", CreateMagnetBaseplate())
-        fcg.addCommand("CreateScrewTogetherBaseplate", CreateScrewTogetherBaseplate())
-        fcg.addCommand("CreateLBinBlank", CreateLBinBlank())
-<<<<<<< HEAD
-        fcg.addCommand("AttachLabelShelf", AttachLabelShelf())
-=======
-        fcg.addCommand("CreateCustomBin", CreateCustomBin())
->>>>>>> 13a81ec9
-
-
-fcg.addWorkbench(GridfinityWorkbench())
+"""Initialize workbench gui.
+
+The file name is given by FreeCAD. FreeCAD uses this file to initialize GUI components.
+"""
+
+from pathlib import Path
+from typing import ClassVar
+
+import FreeCAD as fc  # noqa: N813
+import FreeCADGui as fcg  # noqa: N813
+
+try:
+    from FreeCADGui import Workbench
+
+except ImportError:
+    fc.Console.PrintWarning(
+        "you are using the GridfinityWorkbench with an old version of FreeCAD (<0.16)",
+    )
+
+    fc.Console.PrintWarning(
+        "the class Workbench is loaded, although not imported: magic",
+    )
+
+
+ICONPATH = Path(__file__).parent / "icons"
+
+
+class GridfinityWorkbench(Workbench):
+    """class which gets initiated at startup of the FreeCAD GUI."""
+
+    MenuText = "Gridfinity"
+
+    ToolTip = "FreeCAD Gridfinity Workbench"
+
+    Icon = str(ICONPATH / "gridfinity_workbench_icon.svg")
+
+    toolbox: ClassVar[list[str]] = [
+        "CreateBinBlank",
+        "CreateBinBase",
+        "CreateSimpleStorageBin",
+        "CreateEcoBin",
+        "CreatePartsBin",
+        "CreateBaseplate",
+        "CreateMagnetBaseplate",
+        "CreateScrewTogetherBaseplate",
+        "CreateLBinBlank",
+        "CreateCustomBin",
+        "AttachLabelShelf",
+    ]
+
+    def GetClassName(self) -> str:  # noqa: N802
+        """Get freecad internal class name.
+
+        Returns:
+            str: c++ style class name
+
+        """
+        return "Gui::PythonWorkbench"
+
+    def Initialize(self) -> None:  # noqa: N802
+        """Initialize workbench.
+
+        This function is called at the first activation of the workbench.
+        here is the place to import all the commands.
+        """
+        from .commands import (
+            AttachLabelShelf,
+            CreateBaseplate,
+            CreateBinBase,
+            CreateBinBlank,
+            CreateCustomBin,
+            CreateEcoBin,
+            CreateLBinBlank,
+            CreateMagnetBaseplate,
+            CreatePartsBin,
+            CreateScrewTogetherBaseplate,
+            CreateSimpleStorageBin,
+        )
+
+        fc.Console.PrintMessage("switching to Gridfinity Workbench\n")
+
+        self.appendToolbar("Gridfinity", self.toolbox)
+
+        self.appendMenu("Gridfinity", self.toolbox)
+
+        fcg.addCommand("CreateBinBlank", CreateBinBlank())
+        fcg.addCommand("CreateBinBase", CreateBinBase())
+        fcg.addCommand("CreateSimpleStorageBin", CreateSimpleStorageBin())
+        fcg.addCommand("CreateEcoBin", CreateEcoBin())
+        fcg.addCommand("CreatePartsBin", CreatePartsBin())
+        fcg.addCommand("CreateBaseplate", CreateBaseplate())
+        fcg.addCommand("CreateMagnetBaseplate", CreateMagnetBaseplate())
+        fcg.addCommand("CreateScrewTogetherBaseplate", CreateScrewTogetherBaseplate())
+        fcg.addCommand("CreateLBinBlank", CreateLBinBlank())
+        fcg.addCommand("CreateCustomBin", CreateCustomBin())
+        fcg.addCommand("AttachLabelShelf", AttachLabelShelf())
+
+
+fcg.addWorkbench(GridfinityWorkbench())