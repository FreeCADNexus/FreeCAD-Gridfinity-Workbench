"""Module containing gridfinity feature constructions."""

import math
from abc import abstractmethod

import Part

import FreeCAD
from FreeCAD import Units

<<<<<<< HEAD
from . import const
from .utils import Utils
=======
from . import utils
>>>>>>> d09e8a99

unitmm = Units.Quantity("1 mm")
zeromm = Units.Quantity("0 mm")

SMALL_NUMBER = 0.01


class Feature:
    @abstractmethod
    def Make(obj):
        raise NotImplementedError


def _label_shelf_full_width(
    obj: FreeCAD.DocumentObject,
    face: Part.Face,
    xcompwidth: float,
    label_shelf_height: float,
) -> Part.Shape:
    xdiv = obj.xDividers + 1
    fw = obj.yTotalWidth - obj.WallThickness * 2
    ytranslate = obj.Clearance + obj.WallThickness
    xtranslate = zeromm
    parts = []
    for x in range(xdiv):
        ls = face.extrude(FreeCAD.Vector(0, fw, 0))

        ls.translate(FreeCAD.Vector(xtranslate, ytranslate, 0))

        if x == 0:
            firstls = ls
        else:
            parts.append(ls)

        xtranslate += xcompwidth + obj.DividerThickness

    funcfuse = ls if xdiv == 1 else Part.Solid.multiFuse(firstls, parts)

    right_end_fillet = _label_shelf_right_fillet(obj)
    right_end_fillet = right_end_fillet.translate(
        FreeCAD.Vector(
            0, obj.yTotalWidth - obj.WallThickness * 2 - obj.BinOuterRadius + obj.WallThickness, 0,
        ),
    )
    right_end_fillet = right_end_fillet.extrude(
        FreeCAD.Vector(0, 0, -label_shelf_height - obj.LabelShelfStackingOffset),
    )
    funcfuse = funcfuse.cut(right_end_fillet)

    left_end_fillet = _label_shelf_left_fillet(obj)
    left_end_fillet = left_end_fillet.extrude(
        FreeCAD.Vector(0, 0, -label_shelf_height - obj.LabelShelfStackingOffset),
    )
    return funcfuse.cut(left_end_fillet)

    return funcfuse
    # return funcfuse.makeFillet(obj.BinOuterRadius - obj.WallThickness, b_edges)


def _label_shelf_center(
    obj: FreeCAD.DocumentObject,
    xcompwidth: float,
    ycompwidth: float,
    face: Part.Face,
) -> Part.Shape:
    xdiv = obj.xDividers + 1
    ydiv = obj.yDividers + 1
    xtranslate = zeromm
    ysp = obj.Clearance + obj.WallThickness + ycompwidth / 2 - obj.LabelShelfLength / 2
    ytranslate = ysp
    parts = []
    for x in range(xdiv):
        ytranslate = ysp
        for y in range(ydiv):
            ls = face.extrude(FreeCAD.Vector(0, obj.LabelShelfLength, 0))

            ls.translate(FreeCAD.Vector(xtranslate, ytranslate, 0))

            if x == 0 and y == 0:
                firstls = ls
            else:
                parts.append(ls)

            ytranslate += ycompwidth + obj.DividerThickness

        xtranslate += xcompwidth + obj.DividerThickness

    return ls if xdiv == 1 and ydiv == 1 else Part.Solid.multiFuse(firstls, parts)


def _label_shelf_left(
    obj: FreeCAD.DocumentObject,
    xcompwidth: float,
    ycompwidth: float,
    face: Part.Face,
    label_shelf_height: float,
) -> Part.Shape:
    xdiv = obj.xDividers + 1
    ydiv = obj.yDividers + 1
    xtranslate = zeromm
    ysp = obj.Clearance + obj.WallThickness
    ytranslate = ysp
    parts = []
    for x in range(xdiv):
        ytranslate = ysp
        for y in range(ydiv):
            ls = face.extrude(FreeCAD.Vector(0, obj.LabelShelfLength, 0))

            ls.translate(FreeCAD.Vector(xtranslate, ytranslate, 0))

            if x == 0 and y == 0:
                firstls = ls
            else:
                parts.append(ls)

            ytranslate += ycompwidth + obj.DividerThickness

        xtranslate += xcompwidth + obj.DividerThickness

    funcfuse = ls if xdiv == 1 and ydiv == 1 else Part.Solid.multiFuse(firstls, parts)

    left_end_fillet = _label_shelf_left_fillet(obj)
    left_end_fillet = left_end_fillet.extrude(
        FreeCAD.Vector(0, 0, -label_shelf_height - obj.LabelShelfStackingOffset),
    )
    return funcfuse.cut(left_end_fillet)


def _label_shelf_right(
    obj: FreeCAD.DocumentObject,
    xcompwidth: float,
    ycompwidth: float,
    face: Part.Face,
    label_shelf_height: float,
) -> Part.Shape:
    xdiv = obj.xDividers + 1
    ydiv = obj.yDividers + 1
    xtranslate = zeromm
    ysp = obj.Clearance + obj.WallThickness + ycompwidth - obj.LabelShelfLength
    ytranslate = ysp
    parts = []
    for x in range(xdiv):
        ytranslate = ysp
        for y in range(ydiv):
            ls = face.extrude(FreeCAD.Vector(0, obj.LabelShelfLength, 0))

            ls.translate(FreeCAD.Vector(xtranslate, ytranslate, 0))

            if x == 0 and y == 0:
                firstls = ls
            else:
                parts.append(ls)

            ytranslate += ycompwidth + obj.DividerThickness

        xtranslate += xcompwidth + obj.DividerThickness

    funcfuse = ls if xdiv == 1 and ydiv == 1 else Part.Solid.multiFuse(firstls, parts)

    right_end_fillet = _label_shelf_right_fillet(obj)
    right_end_fillet = right_end_fillet.translate(
        FreeCAD.Vector(
            0, obj.yTotalWidth - obj.WallThickness * 2 - obj.BinOuterRadius + obj.WallThickness, 0,
        ),
    )
    right_end_fillet = right_end_fillet.extrude(
        FreeCAD.Vector(0, 0, -label_shelf_height - obj.LabelShelfStackingOffset),
    )
    return funcfuse.cut(right_end_fillet)


def _label_shelf_front_fillet(
    obj: FreeCAD.DocumentObject,
    shape: Part.Shape,
    stackingoffset: float,
) -> Part.Shape:
    tolabelend = (
        obj.Clearance
        + obj.StackingLipTopChamfer
        + obj.StackingLipTopLedge
        + obj.StackingLipBottomChamfer
        + obj.LabelShelfWidth
    )

    h_edges = []
    for edge in shape.Edges:
        z0 = edge.Vertexes[0].Point.z
        z1 = edge.Vertexes[1].Point.z
        x0 = edge.Vertexes[0].Point.x
        x1 = edge.Vertexes[1].Point.x

        if (
            z0 == -obj.LabelShelfVerticalThickness + stackingoffset
            and z1 == -obj.LabelShelfVerticalThickness + stackingoffset
            and x0 == tolabelend
            and x1 == tolabelend
        ):
            h_edges.append(edge)

    return shape.makeFillet(
        obj.LabelShelfVerticalThickness.Value - 0.01,
        h_edges,
    )


def _label_shelf_left_fillet(
    obj: FreeCAD.DocumentObject,
) -> Part.Shape:
    fillet_radius = obj.BinOuterRadius - obj.WallThickness

    # Drawing fillet shape starting bottom left corner and going clockwise
    l1x = obj.Clearance + obj.WallThickness
    l1y1 = obj.Clearance + obj.WallThickness
    l1y2 = obj.Clearance + obj.WallThickness + fillet_radius

    arc1x = (
        obj.Clearance + obj.WallThickness + fillet_radius - fillet_radius * math.sin(math.pi / 4)
    )
    arc1y = arc1x

    l2x1 = l1y2
    l2x2 = l1x
    l2y = l1y1

    l1v1 = FreeCAD.Vector(l1x, l1y1, 0)
    l1v2 = FreeCAD.Vector(l1x, l1y2, 0)
    arc1v = FreeCAD.Vector(arc1x, arc1y, 0)
    l2v1 = FreeCAD.Vector(l2x1, l2y, 0)
    l2v2 = FreeCAD.Vector(l2x2, l2y, 0)

<<<<<<< HEAD
    lines = [
        Part.LineSegment(l1v1, l1v2),
        Part.Arc(l1v2, arc1v, l2v1),
        Part.LineSegment(l2v1, l2v2),
    ]
=======
        funcfuse = Part.Shape.cut(funcfuse, utils.copy_and_translate(bottomcutbox, vec_list))
    return funcfuse
>>>>>>> d09e8a99

    left_fillet_wire = Utils.curve_to_wire(lines)

    return Part.Face(left_fillet_wire)


def _label_shelf_right_fillet(
    obj: FreeCAD.DocumentObject,
) -> Part.Shape:
    fillet_radius = obj.BinOuterRadius - obj.WallThickness

    # Drawing fillet shape starting bottom left corner and going clockwise

    l1x = obj.Clearance + obj.WallThickness
    l1y1 = obj.Clearance + obj.WallThickness
    l1y2 = obj.Clearance + obj.WallThickness + fillet_radius

    l2x1 = l1x
    l2x2 = l1y2
    l2y = l1y2

    arc1x = (
        obj.Clearance + obj.WallThickness + fillet_radius - fillet_radius * math.sin(math.pi / 4)
    )
    arc1y = obj.Clearance + obj.WallThickness + fillet_radius * math.sin(math.pi / 4)

    l1v1 = FreeCAD.Vector(l1x, l1y1, 0)
    l1v2 = FreeCAD.Vector(l1x, l1y2, 0)
    l2v1 = FreeCAD.Vector(l2x1, l2y, 0)
    l2v2 = FreeCAD.Vector(l2x2, l2y, 0)
    arc1v = FreeCAD.Vector(arc1x, arc1y, 0)

    lines = [
        Part.LineSegment(l1v1, l1v2),
        Part.LineSegment(l2v1, l2v2),
        Part.Arc(l2v2, arc1v, l1v1),
    ]

    right_fillet_wire = Utils.curve_to_wire(lines)
    return Part.Face(right_fillet_wire)


class LabelShelf(Feature):
    """Create Label shelf for bins"""

    def __init__(self, obj: FreeCAD.DocumentObject, label_style_default="Standard"):
        """Create bin compartments with the option for dividers.

        Args:
            obj (FreeCAD.DocumentObject): Document object.

        """
        ## Gridfinity Parameters
        obj.addProperty(
            "App::PropertyEnumeration",
            "LabelShelfStyle",
            "Gridfinity",
            "Choose to turn the label shelf on or off",
        )

        obj.LabelShelfStyle = ["Off", "Standard", "Overhang"]
        obj.LabelShelfStyle = label_style_default

        obj.addProperty(
            "App::PropertyEnumeration",
            "LabelShelfPlacement",
            "Gridfinity",
            "Choose the style of the label shelf",
        )

        obj.LabelShelfPlacement = ["Center", "Full Width", "Left", "Right"]

        ## Gridfinity Non Standard Parameters
        obj.addProperty(
            "App::PropertyLength",
            "LabelShelfWidth",
            "GridfinityNonStandard",
            "Thickness of the Label Shelf <br> <br> default = 12 mm",
        ).LabelShelfWidth = const.LABEL_SHELF_WIDTH

        obj.addProperty(
            "App::PropertyLength",
            "LabelShelfLength",
            "GridfinityNonStandard",
            "Length of the Label Shelf <br> <br> default = 42 mm",
        ).LabelShelfLength = const.LABEL_SHELF_LENGTH

        obj.addProperty(
            "App::PropertyAngle",
            "LabelShelfAngle",
            "GridfinityNonStandard",
            "Angle of the bottom part of the Label Shelf <br> <br> default = 45",
        ).LabelShelfAngle = const.LABEL_SHELF_ANGLE

        ## Expert Only Parameters
        obj.addProperty(
            "App::PropertyLength",
            "LabelShelfStackingOffset",
            "zzExpertOnly",
            "Vertical Thickness of the Label Shelf <br> <br> default = 0.4 mm",
        ).LabelShelfStackingOffset = const.LABEL_SHELF_STACKING_OFFSET

        obj.addProperty(
            "App::PropertyLength",
            "LabelShelfVerticalThickness",
            "zzExpertOnly",
            "Vertical Thickness of the Label Shelf <br> <br> default = 2 mm",
        ).LabelShelfVerticalThickness = const.LABEL_SHELF_VERTICAL_THICKNESS

    def Make(self, obj: FreeCAD.DocumentObject) -> Part.Shape:
        """Create label shelf.

        Args:
            obj (FreeCAD.DocumentObject): Document object.

        Returns:
            Part.Shape: Labelshelf 3D shape.

        """
        towall = obj.Clearance + obj.WallThickness
        tolabelend = (
            obj.Clearance
            + obj.StackingLipTopChamfer
            + obj.StackingLipTopLedge
            + obj.StackingLipBottomChamfer
            + obj.LabelShelfWidth
        )
        stackingoffset = -obj.LabelShelfStackingOffset if obj.StackingLip else 0 * unitmm
        shelf_angle = obj.LabelShelfAngle.Value
        shelf_placement = obj.LabelShelfPlacement

        xdiv = obj.xDividers + 1
        ydiv = obj.yDividers + 1
        xcompwidth = (
            obj.xTotalWidth - obj.WallThickness * 2 - obj.DividerThickness * obj.xDividers
        ) / (xdiv)
        ycompwidth = (
            obj.yTotalWidth - obj.WallThickness * 2 - obj.DividerThickness * obj.yDividers
        ) / (ydiv)

        if self.bintype == "eco" and obj.TotalHeight < 15 and obj.LabelShelfStyle != "Overhang":
            obj.LabelShelfStyle = "Overhang"
            FreeCAD.Console.PrintWarning("\n")
            FreeCAD.Console.PrintWarning(
                "Label shelf style set to Overhand due to low bin height",
            )

        if obj.LabelShelfStyle == "Overhang":
            shelf_angle = 0
            shelf_placement = "Full Width"

        # Calculate V4 Z coordinate by using an angle
        side_a = abs(towall - tolabelend)
        beta = shelf_angle
        alpha = 90 - beta
        side_c = side_a / math.sin(math.radians(alpha))
        side_b = math.sqrt(-pow(side_a, 2) + pow(side_c, 2))
        v4_z = -obj.LabelShelfVerticalThickness - side_b * unitmm

        v1 = FreeCAD.Vector(towall, 0, stackingoffset)
        v2 = FreeCAD.Vector(tolabelend, 0, stackingoffset)
        v3 = FreeCAD.Vector(tolabelend, 0, -obj.LabelShelfVerticalThickness + stackingoffset)
        v4 = FreeCAD.Vector(towall, 0, v4_z + stackingoffset)

        l1 = Part.LineSegment(v1, v2)
        l2 = Part.LineSegment(v2, v3)
        l3 = Part.LineSegment(v3, v4)
        l4 = Part.LineSegment(v4, v1)

        s1 = Part.Shape([l1, l2, l3, l4])

        wire = Part.Wire(s1.Edges)

        face = Part.Face(wire)

        label_shelf_height = obj.LabelShelfVerticalThickness + side_b * unitmm

        if obj.LabelShelfLength > ycompwidth:
            shelf_placement = "Full Width"

        # Label placement specific code
        if shelf_placement == "Full Width":
            funcfuse = _label_shelf_full_width(obj, face, xcompwidth, label_shelf_height)
        if shelf_placement == "Center":
            funcfuse = _label_shelf_center(obj, xcompwidth, ycompwidth, face)
        if shelf_placement == "Left":
            funcfuse = _label_shelf_left(obj, xcompwidth, ycompwidth, face, label_shelf_height)
        if shelf_placement == "Right":
            funcfuse = _label_shelf_right(obj, xcompwidth, ycompwidth, face, label_shelf_height)

        funcfuse = _label_shelf_front_fillet(obj, funcfuse, stackingoffset)

        if label_shelf_height > obj.UsableHeight:
            ytranslate = obj.Clearance + obj.WallThickness
            xtranslate = zeromm
            bottomcutbox = Part.makeBox(
                label_shelf_height,
                obj.StackingLipTopChamfer
                + obj.StackingLipTopLedge
                + obj.StackingLipBottomChamfer
                + obj.LabelShelfWidth
                - obj.WallThickness,
                obj.yTotalWidth,
                FreeCAD.Vector(
                    towall,
                    0,
                    -obj.UsableHeight - label_shelf_height + stackingoffset,
                ),
                FreeCAD.Vector(0, 1, 0),
            )

            vec_list = []
            for _ in range(xdiv):
                vec_list.append(FreeCAD.Vector(xtranslate, ytranslate, 0))
                xtranslate += xcompwidth + obj.DividerThickness

            funcfuse = Part.Shape.cut(funcfuse, Utils.copy_and_translate(bottomcutbox, vec_list))
        return funcfuse.translate(
            FreeCAD.Vector(
                -obj.xLocationOffset,
                -obj.yLocationOffset,
                0,
            ),
        )


class Scoop(Feature):
    """Create Negative for Bin Compartments"""

    def __init__(self, obj: FreeCAD.DocumentObject, scoop_default=const.SCOOP):
        """Create bin compartments with the option for dividers.

        Args:
            obj (FreeCAD.DocumentObject): Document object
            scoop_default: default state of the scoop feature

        """
        obj.addProperty(
            "App::PropertyLength",
            "ScoopRadius",
            "GridfinityNonStandard",
            "Radius of the Scoop <br> <br> default = 21 mm",
        ).ScoopRadius = const.SCOOP_RADIUS

<<<<<<< HEAD
        obj.addProperty(
            "App::PropertyBool",
            "Scoop",
            "Gridfinity",
            "Toggle the Scoop fillet on or off",
        ).Scoop = scoop_default
=======
    funcfuse = utils.copy_and_translate(scoop, vec_list)
    funcfuse = funcfuse.fuse(scoopbox)
>>>>>>> d09e8a99

    def Make(obj: FreeCAD.DocumentObject) -> Part.Shape:
        """Create scoop feature.

        Args:
            obj (FreeCAD.DocumentObject): Document object.

        Returns:
            Part.Shape: 3d scoop object.

        """
        scooprad1 = obj.ScoopRadius + 1 * unitmm
        scooprad2 = obj.ScoopRadius + 1 * unitmm
        scooprad3 = obj.ScoopRadius + 1 * unitmm

        xcomp_w = (
            obj.xTotalWidth - obj.WallThickness * 2 - obj.xDividers * obj.DividerThickness
        ) / (obj.xDividers + 1)

        xdivscoop = obj.xDividerHeight - obj.HeightUnitValue - obj.LabelShelfStackingOffset

        if obj.ScoopRadius > xdivscoop and obj.xDividerHeight != 0:
            scooprad1 = xdivscoop - unitmm
        if obj.ScoopRadius > xcomp_w and obj.xDividers > 0:
            scooprad2 = xcomp_w - 2 * unitmm
        if obj.ScoopRadius > obj.UsableHeight > 0:
            scooprad3 = obj.UsableHeight - obj.LabelShelfStackingOffset

<<<<<<< HEAD
        scooprad = min(obj.ScoopRadius, scooprad1, scooprad2, scooprad3)

        if scooprad <= 0:
            FreeCAD.Console.PrintMessage(
                "scooop could not be made due to bin selected parameters\n",
            )
            return None

        v1 = FreeCAD.Vector(
            obj.xTotalWidth + obj.Clearance - obj.WallThickness,
=======
    """
    stacking_lip_path = utils.create_rounded_rectangle(
        obj.xTotalWidth,
        obj.yTotalWidth,
        0,
        obj.BinOuterRadius,
    )
    stacking_lip_path.translate(
        FreeCAD.Vector(
            obj.xTotalWidth / 2 - obj.BinUnit / 2,
            obj.yTotalWidth / 2 - obj.BinUnit / 2,
>>>>>>> d09e8a99
            0,
            -obj.UsableHeight + scooprad,
        )
        v2 = FreeCAD.Vector(
            obj.xTotalWidth + obj.Clearance - obj.WallThickness,
            0,
            -obj.UsableHeight,
        )
        v3 = FreeCAD.Vector(
            obj.xTotalWidth + obj.Clearance - obj.WallThickness - scooprad,
            0,
            -obj.UsableHeight,
        )

        l1 = Part.LineSegment(v1, v2)
        l2 = Part.LineSegment(v2, v3)

        vc1 = FreeCAD.Vector(
            obj.xTotalWidth
            + obj.Clearance
            - obj.WallThickness
            - scooprad
            + scooprad * math.sin(math.pi / 4),
            0,
            -obj.UsableHeight + scooprad - scooprad * math.sin(math.pi / 4),
        )

        c1 = Part.Arc(v1, vc1, v3)

        s1 = Part.Shape([l1, l2, c1])

        wire = Part.Wire(s1.Edges)

        face = Part.Face(wire)

        xdiv = obj.xDividers + 1
        xtranslate = (
            0 * unitmm
            - obj.WallThickness
            + obj.StackingLipTopLedge
            + obj.StackingLipTopChamfer
            + obj.StackingLipBottomChamfer
        )
        compwidth = (
            obj.xTotalWidth - obj.WallThickness * 2 - obj.DividerThickness * obj.xDividers
        ) / (xdiv)

        scoopbox = Part.makeBox(
            obj.StackingLipBottomChamfer
            + obj.StackingLipTopChamfer
            + obj.StackingLipTopLedge
            - obj.WallThickness,
            obj.yTotalWidth - obj.WallThickness * 2,
            obj.UsableHeight,
            FreeCAD.Vector(
                obj.xTotalWidth + obj.Clearance - obj.WallThickness,
                +obj.Clearance + obj.WallThickness,
                0,
            ),
            FreeCAD.Vector(0, 0, -1),
        )

        scoop = face.extrude(FreeCAD.Vector(0, obj.yTotalWidth - obj.WallThickness * 2, 0))

        vec_list = []
        for x in range(xdiv):
            vec_list.append(FreeCAD.Vector(-xtranslate, obj.Clearance + obj.WallThickness, 0))

            if x > 0:
                xtranslate += compwidth + obj.DividerThickness
            else:
                xtranslate += (
                    +obj.WallThickness
                    - obj.StackingLipTopLedge
                    - obj.StackingLipTopChamfer
                    - obj.StackingLipBottomChamfer
                    + compwidth
                    + obj.DividerThickness
                )

        funcfuse = Utils.copy_and_translate(scoop, vec_list)
        funcfuse = funcfuse.fuse(scoopbox)

        b_edges = []
        for edge in funcfuse.Edges:
            z0 = edge.Vertexes[0].Point.z
            z1 = edge.Vertexes[1].Point.z
            x0 = edge.Vertexes[0].Point.x
            x1 = edge.Vertexes[1].Point.x

            hdif = abs(z0 - z1)
            if hdif == obj.UsableHeight and x0 == x1:
                b_edges.append(edge)

        fuse_total = funcfuse.makeFillet(
            obj.StackingLipBottomChamfer
            + obj.StackingLipTopChamfer
            + obj.StackingLipTopLedge
            - obj.WallThickness
            - 0.01 * unitmm,
            b_edges,
        )
        return fuse_total.translate(
            FreeCAD.Vector(
                -obj.xLocationOffset,
                -obj.yLocationOffset,
                0,
            ),
        )


def _make_compartments_no_deviders(
    obj: FreeCAD.DocumentObject,
    func_fuse: Part.Shape,
) -> Part.Shape:
    # Fillet Bottom edges
    # b_edges = []
    # for edge in func_fuse.Edges:
    # z0 = edge.Vertexes[0].Point.z
    # z1 = edge.Vertexes[1].Point.z

    # Fillet Bottom edges
    b_edges = []
    for edge in func_fuse.Edges:
        z0 = edge.Vertexes[0].Point.z
        z1 = edge.Vertexes[1].Point.z

        if z0 < 0 and z1 < 0:
            b_edges.append(edge)

    return func_fuse.makeFillet(obj.InsideFilletRadius, b_edges)


def _make_compartments_with_deviders(
    obj: FreeCAD.DocumentObject,
    func_fuse: Part.Shape,
) -> Part.Shape:
    xdivheight = obj.xDividerHeight if obj.xDividerHeight != 0 else obj.TotalHeight
    ydivheight = obj.yDividerHeight if obj.yDividerHeight != 0 else obj.TotalHeight

    stackingoffset = -obj.LabelShelfStackingOffset if obj.StackingLip else 0 * unitmm

    xcomp_w = (obj.xTotalWidth - obj.WallThickness * 2 - obj.xDividers * obj.DividerThickness) / (
        obj.xDividers + 1
    )
    ycomp_w = (obj.yTotalWidth - obj.WallThickness * 2 - obj.yDividers * obj.DividerThickness) / (
        obj.yDividers + 1
    )

    xtranslate = zeromm + xcomp_w + obj.WallThickness - obj.DividerThickness
    ytranslate = zeromm + ycomp_w + obj.WallThickness

    # dividers in x direction
    xdiv: Part.Shape | None = None
    for _ in range(obj.xDividers):
        comp = Part.makeBox(
            obj.DividerThickness,
            obj.yTotalWidth,
            xdivheight + stackingoffset,
            FreeCAD.Vector(
                obj.Clearance + obj.DividerThickness,
                obj.Clearance,
                -obj.TotalHeight,
            ),
            FreeCAD.Vector(0, 0, 1),
        )
        comp.translate(FreeCAD.Vector(xtranslate, 0, 0))
        xdiv = comp if xdiv is None else xdiv.fuse(comp)
        xtranslate += xcomp_w + obj.DividerThickness

    # dividers in y direction
    ydiv: Part.Shape | None = None
    for _ in range(obj.yDividers):
        comp = Part.makeBox(
            obj.xTotalWidth,
            obj.DividerThickness,
            ydivheight + stackingoffset,
            FreeCAD.Vector(obj.Clearance, obj.Clearance, -obj.TotalHeight),
            FreeCAD.Vector(0, 0, 1),
        )

        comp.translate(FreeCAD.Vector(0, ytranslate, 0))
        ydiv = comp if ydiv is None else ydiv.fuse(comp)
        ytranslate += ycomp_w + obj.DividerThickness

    if xdiv:
        func_fuse = func_fuse.cut(xdiv)

    if ydiv:
        func_fuse = func_fuse.cut(ydiv)

    b_edges = []

    for edge in func_fuse.Edges:
        z0 = edge.Vertexes[0].Point.z
        z1 = edge.Vertexes[1].Point.z

        if z0 != z1:
            b_edges.append(edge)

        if z0 <= -obj.UsableHeight and z1 <= -obj.UsableHeight:
            b_edges.append(edge)

    return func_fuse.makeFillet(obj.InsideFilletRadius, b_edges)


<<<<<<< HEAD
class Compartments(Feature):
    """Create Negative for Bin Compartments"""

    def __init__(
        self,
        obj: FreeCAD.DocumentObject,
        x_div_default=const.X_DIVIDERS,
        y_div_default=const.Y_DIVIDERS,
    ):
        """Create bin compartments with the option for dividers.

        Args:
            obj (FreeCAD.DocumentObject): Document object
            x_div_default: default value or set as input parameter
            y_div_default: default value or set as input parameter

        """
        ## Gridfinity Parameters

        obj.addProperty(
            "App::PropertyInteger",
            "xDividers",
            "Gridfinity",
            "Select the Number of Dividers in the x direction",
        ).xDividers = x_div_default

        obj.addProperty(
            "App::PropertyInteger",
            "yDividers",
            "Gridfinity",
            "Select the number of Dividers in the y direction",
        ).yDividers = y_div_default

        ## Gridfinity Non Standard Parameters
        obj.addProperty(
            "App::PropertyLength",
            "InsideFilletRadius",
            "GridfinityNonStandard",
            "inside fillet at the bottom of the bin <br> <br> default = 1.85 mm",
        ).InsideFilletRadius = const.INSIDE_FILLET_RADIUS

        obj.addProperty(
            "App::PropertyLength",
            "DividerThickness",
            "GridfinityNonStandard",
            (
                "Thickness of the dividers, ideally an even multiple of layer width <br> <br> "
                "default = 1.2 mm"
            ),
        ).DividerThickness = const.DIVIDER_THICKNESS

        obj.addProperty(
            "App::PropertyLength",
            "xDividerHeight",
            "GridfinityNonStandard",
            "Custom Height of x dividers <br> <br> default = 0 mm = full height",
        ).xDividerHeight = const.CUSTOM_X_DIVIDER_HEIGHT

        obj.addProperty(
            "App::PropertyLength",
            "yDividerHeight",
            "GridfinityNonStandard",
            "Custom Height of y dividers <br> <br> default = 0 mm = full height",
        ).yDividerHeight = const.CUSTOM_Y_DIVIDER_HEIGHT

        ## Referance Parameters
        obj.addProperty(
            "App::PropertyLength",
            "UsableHeight",
            "ReferenceParameters",
            (
                "Height of the bin minus the bottom unit, "
                "the amount of the bin that can be effectively used"
            ),
            1,
        )
=======
def make_compartments(obj: FreeCAD.DocumentObject) -> Part.Shape:
    """Create compartment cutout objects.

    Args:
        obj (FreeCAD.DocumentObject): Document object.

    Returns:
        Part.Shape: Compartments cutout shape.

    """
    func_fuse = utils.rounded_rectangle_extrude(
        obj.xTotalWidth - obj.WallThickness * 2,
        obj.yTotalWidth - obj.WallThickness * 2,
        -obj.UsableHeight,
        obj.UsableHeight,
        obj.BinOuterRadius - obj.WallThickness,
    )
    func_fuse.translate(
        FreeCAD.Vector(
            obj.xTotalWidth / 2 - obj.BinUnit / 2,
            obj.yTotalWidth / 2 - obj.BinUnit / 2,
            0,
        ),
    )

    if obj.xDividers == 0 and obj.yDividers == 0:
        func_fuse = _make_compartments_no_deviders(obj, func_fuse)
>>>>>>> d09e8a99

    def Make(obj: FreeCAD.DocumentObject, bin_inside_shape) -> Part.Shape:
        """Create compartment cutout objects.

        Args:
            obj (FreeCAD.DocumentObject): Document object.
            bin_inside_shape (Part.Wire): Profile of bin inside wall

        Returns:
            Part.Shape: Compartments cutout shape.

        """
        ## Calculated Parameters
        obj.UsableHeight = obj.TotalHeight - obj.HeightUnitValue

        ## Error Checks
        divmin = (
            obj.HeightUnitValue
            + obj.InsideFilletRadius
            + 0.05 * unitmm
            + obj.LabelShelfStackingOffset
        )

        if obj.xDividerHeight < divmin and obj.xDividerHeight != 0:
            obj.xDividerHeight = divmin

<<<<<<< HEAD
            FreeCAD.Console.PrintWarning(
                "Divider Height must be equal to or greater than:  ",
            )

            FreeCAD.Console.PrintWarning(divmin)
=======
    """
    bt_cmf_width = obj.BinUnit - 2 * obj.BaseProfileBottomChamfer - 2 * obj.BaseProfileTopChamfer
    vert_width = obj.BinUnit - 2 * obj.BaseProfileTopChamfer
    xtranslate = zeromm
    ytranslate = zeromm
    assembly1: Part.Shape | None = None
    assembly2: Part.Shape | None = None

    for _ in range(obj.xGridUnits):
        ytranslate = zeromm
        for _ in range(obj.yGridUnits):
            bottom_chamfer = utils.rounded_rectangle_chamfer(
                bt_cmf_width,
                bt_cmf_width,
                -obj.TotalHeight,
                obj.BaseProfileBottomChamfer,
                obj.BinBottomRadius,
            )

            vertical_section = utils.rounded_rectangle_extrude(
                vert_width,
                vert_width,
                -obj.TotalHeight + obj.BaseProfileBottomChamfer,
                obj.BaseProfileVerticalSection,
                obj.BinVerticalRadius,
            )
            assembly = Part.Shape.fuse(bottom_chamfer, vertical_section)
            vertical_section = utils.rounded_rectangle_extrude(
                vert_width,
                vert_width,
                -obj.TotalHeight + obj.BaseProfileBottomChamfer,
                obj.BaseProfileVerticalSection,
                obj.BinVerticalRadius,
            )
            assembly = Part.Shape.fuse(bottom_chamfer, vertical_section)

            top_chamfer = utils.rounded_rectangle_chamfer(
                vert_width,
                vert_width,
                -obj.TotalHeight + obj.BaseProfileBottomChamfer + obj.BaseProfileVerticalSection,
                obj.BaseProfileTopChamfer,
                obj.BinVerticalRadius,
            )
            assembly = Part.Solid.fuse(assembly, top_chamfer)
>>>>>>> d09e8a99

            FreeCAD.Console.PrintWarning("\n")

        if obj.yDividerHeight < divmin and obj.yDividerHeight != 0:
            obj.yDividerHeight = divmin

            FreeCAD.Console.PrintWarning(
                "Divider Height must be equal to or greater than:  ",
            )

            FreeCAD.Console.PrintWarning(divmin)

            FreeCAD.Console.PrintWarning("\n")

        if (
            obj.xDividerHeight < obj.TotalHeight
            and obj.LabelShelfStyle != "Off"
            and obj.xDividerHeight != 0
            and obj.xDividers != 0
        ):
            obj.LabelShelfStyle = "Off"

            FreeCAD.Console.PrintWarning(
                "Label Shelf turned off for less than full height x dividers",
            )
        ## Compartment Generation
        face = Part.Face(bin_inside_shape)

        func_fuse = face.extrude(FreeCAD.Vector(0, 0, -obj.UsableHeight))
        """
        func_fuse = Utils.rounded_rectangle_extrude(
            obj.xTotalWidth - obj.WallThickness * 2,
            obj.yTotalWidth - obj.WallThickness * 2,
            -obj.UsableHeight,
            obj.UsableHeight,
            obj.BinOuterRadius - obj.WallThickness,
        )
        func_fuse.translate(
            FreeCAD.Vector(
                obj.xTotalWidth / 2 - obj.BinUnit / 2,
                obj.yTotalWidth / 2 - obj.BinUnit / 2,
                0,
            ),
        )
        """
        if obj.xDividers == 0 and obj.yDividers == 0:
            func_fuse = _make_compartments_no_deviders(obj, func_fuse)

        else:
            func_fuse = _make_compartments_with_deviders(obj, func_fuse)

<<<<<<< HEAD
        return func_fuse.translate(
            FreeCAD.Vector(
                -obj.xLocationOffset,
                -obj.yLocationOffset,
                0,
            ),
        )
=======
    """
    inframedis = (
        obj.GridSize / 2
        - obj.BaseProfileTopChamfer
        - obj.BaseProfileBottomChamfer
        - obj.BaseplateTopLedgeWidth
    )
    magedge = (
        obj.GridSize / 2
        - obj.MagnetHoleDistanceFromEdge
        - obj.MagnetHoleDiameter / 2
        - obj.MagnetEdgeThickness
    )
    magcenter = obj.GridSize / 2 - obj.MagnetHoleDistanceFromEdge
    smfillpos = inframedis - obj.SmallFillet + obj.SmallFillet * math.sin(math.pi / 4)
    smfillposmag = magedge - obj.SmallFillet + obj.SmallFillet * math.sin(math.pi / 4)
    smfilloffcen = (
        obj.GridSize / 2
        - obj.MagnetHoleDistanceFromEdge
        - obj.MagnetHoleDiameter / 2
        - obj.MagnetEdgeThickness
        - obj.SmallFillet
    )
    smfillins = inframedis - obj.SmallFillet
    bigfillpos = (
        obj.GridSize / 2
        - obj.MagnetHoleDistanceFromEdge
        - (obj.MagnetHoleDiameter / 2 + obj.MagnetEdgeThickness) * math.sin(math.pi / 4)
    )
    mec_middle = FreeCAD.Vector(0, 0, 0)

    v1 = FreeCAD.Vector(0, -inframedis, 0)
    v2 = FreeCAD.Vector(-smfilloffcen, -inframedis, 0)
    v3 = FreeCAD.Vector(-magedge, -smfillins, 0)
    v4 = FreeCAD.Vector(-magedge, -magcenter, 0)
    v5 = FreeCAD.Vector(-magcenter, -magedge, 0)
    v6 = FreeCAD.Vector(-smfillins, -magedge, 0)
    v7 = FreeCAD.Vector(-inframedis, -smfilloffcen, 0)
    v8 = FreeCAD.Vector(-inframedis, 0, 0)

    va1 = FreeCAD.Vector(-smfillposmag, -smfillpos, 0)
    va2 = FreeCAD.Vector(-bigfillpos, -bigfillpos, 0)
    va3 = FreeCAD.Vector(-smfillpos, -smfillposmag, 0)

    l1 = Part.LineSegment(v1, v2)
    ar1 = Part.Arc(l1.EndPoint, va1, v3)
    l2 = Part.LineSegment(ar1.EndPoint, v4)
    ar2 = Part.Arc(l2.EndPoint, va2, v5)
    l3 = Part.LineSegment(ar2.EndPoint, v6)
    ar3 = Part.Arc(l3.EndPoint, va3, v7)
    l4 = Part.LineSegment(ar3.EndPoint, v8)
    l5 = Part.LineSegment(l4.EndPoint, mec_middle)
    l6 = Part.LineSegment(l5.EndPoint, l1.StartPoint)

    wire = utils.curve_to_wire([l1, ar1, l2, ar2, l3, ar3, l4, l5, l6])
    partial_shape1 = Part.Face(wire).extrude(FreeCAD.Vector(0, 0, -obj.TotalHeight))
    partial_shape2 = partial_shape1.mirror(FreeCAD.Vector(0, 0, 0), FreeCAD.Vector(0, 1, 0))
    partial_shape3 = partial_shape1.mirror(FreeCAD.Vector(0, 0, 0), FreeCAD.Vector(1, 0, 0))
    partial_shape4 = partial_shape2.mirror(FreeCAD.Vector(0, 0, 0), FreeCAD.Vector(1, 0, 0))

    shape = partial_shape1.multiFuse([partial_shape2, partial_shape3, partial_shape4])

    vec_list: list[FreeCAD.Vector] = []
    xtranslate = 0
    ytranslate = 0

    for _ in range(obj.xGridUnits):
        ytranslate = 0
        for _ in range(obj.yGridUnits):
            vec_list.append(FreeCAD.Vector(xtranslate, ytranslate, 0))
            ytranslate += obj.GridSize.Value
        xtranslate += obj.GridSize.Value

    return utils.copy_and_translate(shape, vec_list)
>>>>>>> d09e8a99


def make_bottom_hole_shape(obj: FreeCAD.DocumentObject) -> Part.Shape:
    """Create bottom hole shape.

    Return one combined shape containing of the different hole types.

    Args:
        obj (FreeCAD.DocumentObject): DocumentObject

    Returns:
        Part.Shape: Combined hole shape.

    """
    sqbr1_depth = obj.MagnetHoleDepth + obj.SequentialBridgingLayerHeight
    sqbr2_depth = obj.MagnetHoleDepth + obj.SequentialBridgingLayerHeight * 2

    bottom_hole_shape: Part.Shape | None = None

    if obj.MagnetHoles:
        if obj.MagnetHolesShape == "Hex":
            # Ratio of 2/sqrt(3) converts from inscribed circle radius to circumscribed
            # circle radius
            radius = obj.MagnetHoleDiameter / math.sqrt(3)
            p = FreeCAD.ActiveDocument.addObject("Part::RegularPolygon")
            p.Polygon = 6
            p.Circumradius = radius
            p.recompute()

            p_wire: Part.Wire = p.Shape
            magnet_hole_shape = Part.Face(p_wire).extrude(FreeCAD.Vector(0, 0, obj.MagnetHoleDepth))
            FreeCAD.ActiveDocument.removeObject(p.Name)
        else:
            magnet_hole_shape = Part.makeCylinder(
                obj.MagnetHoleDiameter / 2,
                obj.MagnetHoleDepth,
                FreeCAD.Vector(0, 0, 0),
                FreeCAD.Vector(0, 0, 1),
            )

        bottom_hole_shape = (
            magnet_hole_shape
            if bottom_hole_shape is None
            else bottom_hole_shape.fuse(magnet_hole_shape)
        )

    if obj.ScrewHoles:
        screw_hole_shape = Part.makeCylinder(
            obj.ScrewHoleDiameter / 2,
            obj.ScrewHoleDepth,
            FreeCAD.Vector(0, 0, 0),
            FreeCAD.Vector(0, 0, 1),
        )

        bottom_hole_shape = (
            screw_hole_shape
            if bottom_hole_shape is None
            else bottom_hole_shape.fuse(screw_hole_shape)
        )

    if obj.ScrewHoles and obj.MagnetHoles:
        b1 = Part.makeBox(
            obj.ScrewHoleDiameter,
            obj.ScrewHoleDiameter,
            sqbr2_depth,
            FreeCAD.Vector(-obj.ScrewHoleDiameter / 2, -obj.ScrewHoleDiameter / 2, 0),
            FreeCAD.Vector(0, 0, 1),
        )
        arc_pt_off_x = (
            math.sqrt(
                ((obj.MagnetHoleDiameter / 2) ** 2) - ((obj.ScrewHoleDiameter / 2) ** 2),
            )
        ) * unitmm
        arc_pt_off_y = obj.ScrewHoleDiameter / 2

        va1 = FreeCAD.Vector(
            arc_pt_off_x,
            arc_pt_off_y,
            0,
        )
        va2 = FreeCAD.Vector(
            -arc_pt_off_x,
            arc_pt_off_y,
            0,
        )
        va3 = FreeCAD.Vector(
            -arc_pt_off_x,
            -arc_pt_off_y,
            0,
        )
        va4 = FreeCAD.Vector(
            arc_pt_off_x,
            -arc_pt_off_y,
            0,
        )
        var1 = FreeCAD.Vector(
            obj.MagnetHoleDiameter / 2,
            0,
            0,
        )
        var2 = FreeCAD.Vector(
            -obj.MagnetHoleDiameter / 2,
            0,
            0,
        )
        line_1 = Part.LineSegment(va1, va2)
        line_2 = Part.LineSegment(va3, va4)
        ar1 = Part.Arc(va1, var1, va4)
        ar2 = Part.Arc(va2, var2, va3)
        s1 = Part.Shape([line_1, ar1, ar2, line_2])
        w1 = Part.Wire(s1.Edges)
        sq1_1 = Part.Face(w1)
        sq1_1 = sq1_1.extrude(FreeCAD.Vector(0, 0, sqbr1_depth))
        holes_interface_shape = Part.Solid.fuse(sq1_1, b1)

        bottom_hole_shape = (
            holes_interface_shape
            if bottom_hole_shape is None
            else bottom_hole_shape.fuse(holes_interface_shape)
        )
    return bottom_hole_shape


<<<<<<< HEAD
=======
def make_bottom_holes(obj: FreeCAD.DocumentObject) -> Part.Shape:
    """Create bottom holes.

    Args:
        obj (FreeCAD.DocumentObject): Documentobject

    Returns:
        Part.Shape: bottom holes shape

    """
    bottom_hole_shape = make_bottom_hole_shape(obj)

    hole_pos = obj.GridSize / 2 - obj.MagnetHoleDistanceFromEdge

    hole_shape_sub_array = utils.copy_and_translate(
        bottom_hole_shape,
        [
            FreeCAD.Vector(-hole_pos, -hole_pos, -obj.TotalHeight),
            FreeCAD.Vector(hole_pos, -hole_pos, -obj.TotalHeight),
            FreeCAD.Vector(-hole_pos, hole_pos, -obj.TotalHeight),
            FreeCAD.Vector(hole_pos, hole_pos, -obj.TotalHeight),
        ],
    )
    vec_list = []
    xtranslate = 0
    for _ in range(obj.xGridUnits):
        ytranslate = 0
        for _ in range(obj.yGridUnits):
            vec_list.append(FreeCAD.Vector(xtranslate, ytranslate, 0))
            ytranslate += obj.GridSize.Value
        xtranslate += obj.GridSize.Value

    return utils.copy_and_translate(hole_shape_sub_array, vec_list)


>>>>>>> d09e8a99
def _eco_bin_cut_fillet_edges_filter(obj: FreeCAD.DocumentObject, edge: Part.Edge) -> bool:
    divfil = -obj.TotalHeight + obj.BaseProfileHeight + obj.BaseWallThickness + 1 * unitmm
    z0 = edge.Vertexes[0].Point.z
    z1 = edge.Vertexes[1].Point.z
    return z1 != z0 and (z1 >= divfil or z0 >= divfil)


def _eco_bin_deviders(obj: FreeCAD.DocumentObject) -> Part.Shape:
    xcomp_w = (obj.xTotalWidth - obj.WallThickness * 2 - obj.xDividers * obj.DividerThickness) / (
        obj.xDividers + 1
    )
    ycomp_w = (obj.yTotalWidth - obj.WallThickness * 2 - obj.yDividers * obj.DividerThickness) / (
        obj.yDividers + 1
    )

    stackingoffset = -obj.LabelShelfStackingOffset if obj.StackingLip else 0 * unitmm

    xdivheight = obj.xDividerHeight if obj.xDividerHeight != 0 else obj.TotalHeight
    ydivheight = obj.yDividerHeight if obj.yDividerHeight != 0 else obj.TotalHeight

    xtranslate = zeromm + xcomp_w + obj.WallThickness - obj.DividerThickness
    ytranslate = zeromm + ycomp_w + obj.WallThickness

    assembly: Part.Shape | None = None

    # dividers in x direction
    for _ in range(obj.xDividers):
        comp = Part.makeBox(
            obj.DividerThickness,
            obj.yTotalWidth,
            xdivheight + stackingoffset,
            FreeCAD.Vector(
                -obj.xGridSize / 2 + obj.Clearance + obj.DividerThickness,
                -obj.yGridSize / 2 + obj.Clearance,
                -obj.TotalHeight,
            ),
            FreeCAD.Vector(0, 0, 1),
        )
        comp.translate(FreeCAD.Vector(xtranslate, 0, 0))

        assembly = comp if assembly is None else assembly.fuse(comp)
        xtranslate += xcomp_w + obj.DividerThickness

    # dividers in y direction
    for _ in range(obj.yDividers):
        comp = Part.makeBox(
            obj.xTotalWidth,
            obj.DividerThickness,
            ydivheight + stackingoffset,
            FreeCAD.Vector(
                -obj.xGridSize / 2 + obj.Clearance,
                -obj.yGridSize / 2 + obj.Clearance,
                -obj.TotalHeight,
            ),
            FreeCAD.Vector(0, 0, 1),
        )
        comp.translate(FreeCAD.Vector(0, ytranslate, 0))
        assembly = comp if assembly is None else assembly.fuse(comp)
        ytranslate += ycomp_w + obj.DividerThickness

    return assembly.translate(
        FreeCAD.Vector(
            obj.xGridSize / 2,
            obj.yGridSize / 2,
            0,
        ),
    )


class EcoCompartments(Feature):
    """Create Eco bin main cut and dividers"""

    def __init__(self, obj: FreeCAD.DocumentObject):
        """Create Eco bin dividers

        Args:
            obj (FreeCAD.DocumentObject): Document object.

        """
        ## Gridfinity Parameters
        obj.addProperty(
            "App::PropertyLength",
            "BaseWallThickness",
            "Gridfinity",
            "The thickness of the bin at the base",
        ).BaseWallThickness = const.BASE_WALL_THICKNESS

        obj.addProperty(
            "App::PropertyInteger",
            "xDividers",
            "Gridfinity",
            "Select the Number of Dividers in the x direction",
        ).xDividers = const.ECO_X_DIVIDERS

        obj.addProperty(
            "App::PropertyInteger",
            "yDividers",
            "Gridfinity",
            "Select the number of Dividers in the y direction",
        ).yDividers = const.ECO_Y_DIVIDERS

        ## Gridfinity Non Standard Parameters
        obj.addProperty(
            "App::PropertyLength",
            "InsideFilletRadius",
            "GridfinityNonStandard",
            "inside fillet at the bottom of the bin <br> <br> default = 1.5 mm",
        ).InsideFilletRadius = const.ECO_INSIDE_FILLET_RADIUS

        obj.addProperty(
            "App::PropertyLength",
            "DividerThickness",
            "GridfinityNonStandard",
            (
                "Thickness of the dividers, ideally an even multiple of layer width <br> <br> "
                "default = 0.8 mm"
            ),
        ).DividerThickness = const.ECO_DIVIDER_THICKNESS

        obj.addProperty(
            "App::PropertyLength",
            "xDividerHeight",
            "GridfinityNonStandard",
            "Custom Height of x dividers <br> <br> default = 0 mm = full height",
        ).xDividerHeight = const.CUSTOM_X_DIVIDER_HEIGHT

        obj.addProperty(
            "App::PropertyLength",
            "yDividerHeight",
            "GridfinityNonStandard",
            "Custom Height of y dividers <br> <br> default = 0 mm = full height",
        ).yDividerHeight = const.CUSTOM_Y_DIVIDER_HEIGHT

        ## Reference Parameters
        obj.addProperty(
            "App::PropertyLength",
            "UsableHeight",
            "ReferenceParameters",
            (
                "Height of the bin minus the bottom unit, "
                "the amount of the bin that can be effectively used"
            ),
            1,
        )
        ## Hidden Parameters
        obj.setEditorMode("ScrewHoles", 2)

    def Make(obj: FreeCAD.DocumentObject, bin_inside_shape) -> Part.Shape:
        """Create eco bin cutouts.

        Args:
            obj (FreeCAD.DocumentObject): Document object.
            bin_inside_shape (Part.Wire): Profile of bin inside wall

<<<<<<< HEAD
        Returns:
            Part.Shape: Eco bin cutout shape.
=======
    """
    func_fuse = utils.rounded_rectangle_extrude(
        obj.xTotalWidth - obj.WallThickness * 2,
        obj.yTotalWidth - obj.WallThickness * 2,
        -obj.TotalHeight + obj.BaseProfileHeight + obj.BaseWallThickness,
        obj.TotalHeight - obj.BaseProfileHeight - obj.BaseWallThickness,
        obj.BinOuterRadius - obj.WallThickness,
    )
    func_fuse.translate(
        FreeCAD.Vector(
            obj.xTotalWidth / 2 - obj.BinUnit / 2,
            obj.yTotalWidth / 2 - obj.BinUnit / 2,
            0,
        ),
    )
>>>>>>> d09e8a99

        """
        ## Parameter Calculation

        obj.UsableHeight = obj.TotalHeight - obj.HeightUnitValue
        ## Error Checking

        # Divider Minimum Height

        divmin = obj.HeightUnitValue + obj.InsideFilletRadius + 0.05 * unitmm

        if obj.xDividerHeight < divmin and obj.xDividerHeight != 0:
            obj.xDividerHeight = divmin

            FreeCAD.Console.PrintWarning(
                "Divider Height must be equal to or greater than:  ",
            )

<<<<<<< HEAD
            FreeCAD.Console.PrintWarning(divmin)

            FreeCAD.Console.PrintWarning("\n")

        if obj.yDividerHeight < divmin and obj.yDividerHeight != 0:
            obj.yDividerHeight = divmin

            FreeCAD.Console.PrintWarning(
                "Divider Height must be equal to or greater than:  ",
            )
=======
    bottom_chamfer = utils.rounded_rectangle_chamfer(
        bt_cmf_width,
        bt_cmf_width,
        -obj.TotalHeight + obj.BaseWallThickness + magoffset,
        0.4 * unitmm,
        bt_chf_rad,
    )

    vertical_section = utils.rounded_rectangle_extrude(
        vert_width,
        vert_width,
        -obj.TotalHeight + obj.BaseWallThickness + 0.4 * unitmm + magoffset,
        obj.BaseProfileVerticalSection
        + obj.BaseProfileBottomChamfer
        + base_offset
        - obj.BaseWallThickness
        - 0.4 * unitmm,
        v_chf_rad,
    )

    top_chamfer = utils.rounded_rectangle_chamfer(
        vert_width + tp_chf_offset,
        vert_width + tp_chf_offset,
        -obj.TotalHeight
        + obj.BaseProfileBottomChamfer
        + obj.BaseProfileVerticalSection
        + base_offset
        + tp_chf_offset,
        obj.BaseProfileTopChamfer + obj.BaseWallThickness - tp_chf_offset,
        v_chf_rad,
    )
    assembly = bottom_chamfer.multiFuse([vertical_section, top_chamfer])

    xtranslate, ytranslate = zeromm, zeromm
    vec_list = []
    for _ in range(obj.xGridUnits):
        ytranslate = zeromm
        for _ in range(obj.yGridUnits):
            vec_list.append(FreeCAD.Vector(xtranslate, ytranslate, 0))
            ytranslate += obj.GridSize
        xtranslate += obj.GridSize

    func_fuse = func_fuse.fuse(utils.copy_and_translate(assembly, vec_list))

    outer_trim1 = utils.rounded_rectangle_extrude(
        obj.xTotalWidth - obj.WallThickness * 2,
        obj.yTotalWidth - obj.WallThickness * 2,
        -obj.TotalHeight,
        obj.TotalHeight,
        obj.BinOuterRadius - obj.WallThickness,
    ).translate(
        FreeCAD.Vector(
            obj.xTotalWidth / 2 - obj.BinUnit / 2,
            obj.yTotalWidth / 2 - obj.BinUnit / 2,
            0,
        ),
    )

    outer_trim2 = utils.rounded_rectangle_extrude(
        obj.xTotalWidth + 20 * unitmm,
        obj.yTotalWidth + 20 * unitmm,
        -obj.TotalHeight,
        obj.TotalHeight - obj.BaseProfileHeight,
        obj.BinOuterRadius,
    ).translate(
        FreeCAD.Vector(
            obj.xTotalWidth / 2 - obj.BinUnit / 2,
            obj.yTotalWidth / 2 - obj.BinUnit / 2,
            0,
        ),
    )
>>>>>>> d09e8a99

            FreeCAD.Console.PrintWarning(divmin)

            FreeCAD.Console.PrintWarning("\n")

        if obj.InsideFilletRadius > (1.6 * unitmm):
            obj.InsideFilletRadius = 1.6 * unitmm

            FreeCAD.Console.PrintWarning(
                "Inside Fillet Radius must be equal to or less than:  1.6 mm\n",
            )

        ## Eco Compartement Generation
        face = Part.Face(bin_inside_shape)

        func_fuse = face.extrude(
            FreeCAD.Vector(0, 0, -obj.TotalHeight + obj.BaseProfileHeight + obj.BaseWallThickness),
        )

        base_offset = obj.BaseWallThickness * math.tan(math.pi / 8)

        x_bt_cmf_width = (
            obj.xGridSize
            - obj.Clearance * 2
            - 2 * obj.BaseProfileTopChamfer
            - obj.BaseWallThickness * 2
            - 0.4 * unitmm * 2
        )
        y_bt_cmf_width = (
            obj.yGridSize
            - obj.Clearance * 2
            - 2 * obj.BaseProfileTopChamfer
            - obj.BaseWallThickness * 2
            - 0.4 * unitmm * 2
        )

        x_vert_width = (
            obj.xGridSize
            - obj.Clearance * 2
            - 2 * obj.BaseProfileTopChamfer
            - obj.BaseWallThickness * 2
        )
        y_vert_width = (
            obj.yGridSize
            - obj.Clearance * 2
            - 2 * obj.BaseProfileTopChamfer
            - obj.BaseWallThickness * 2
        )

        bt_chf_rad = obj.BinVerticalRadius - 0.4 * unitmm - obj.BaseWallThickness

        bt_chf_rad = 0.01 * unitmm if bt_chf_rad <= SMALL_NUMBER else bt_chf_rad

        v_chf_rad = obj.BinVerticalRadius - obj.BaseWallThickness

        v_chf_rad = 0.01 * unitmm if v_chf_rad <= SMALL_NUMBER else v_chf_rad

        magoffset, tp_chf_offset = zeromm, zeromm
        if obj.MagnetHoles:
            magoffset = obj.MagnetHoleDepth
            if (obj.MagnetHoleDepth + obj.BaseWallThickness) > (
                obj.BaseProfileBottomChamfer + obj.BaseProfileVerticalSection + base_offset
            ):
                tp_chf_offset = (obj.MagnetHoleDepth + obj.BaseWallThickness) - (
                    obj.BaseProfileBottomChamfer + obj.BaseProfileVerticalSection + base_offset
                )

        bottom_chamfer = Utils.rounded_rectangle_chamfer(
            x_bt_cmf_width,
            y_bt_cmf_width,
            -obj.TotalHeight + obj.BaseWallThickness + magoffset,
            0.4 * unitmm,
            bt_chf_rad,
        )

        vertical_section = Utils.rounded_rectangle_extrude(
            x_vert_width,
            y_vert_width,
            -obj.TotalHeight + obj.BaseWallThickness + 0.4 * unitmm + magoffset,
            obj.BaseProfileVerticalSection
            + obj.BaseProfileBottomChamfer
            + base_offset
            - obj.BaseWallThickness
            - 0.4 * unitmm,
            v_chf_rad,
        )

        top_chamfer = Utils.rounded_rectangle_chamfer(
            x_vert_width + tp_chf_offset,
            y_vert_width + tp_chf_offset,
            -obj.TotalHeight
            + obj.BaseProfileBottomChamfer
            + obj.BaseProfileVerticalSection
            + base_offset
            + tp_chf_offset,
            obj.BaseProfileTopChamfer + obj.BaseWallThickness - tp_chf_offset,
            v_chf_rad,
        )
        assembly = bottom_chamfer.multiFuse([vertical_section, top_chamfer])

        xtranslate, ytranslate = zeromm, zeromm
        vec_list = []
        for _ in range(obj.xMaxGrids):
            ytranslate = zeromm
            for _ in range(obj.yMaxGrids):
                vec_list.append(FreeCAD.Vector(xtranslate, ytranslate, 0))
                ytranslate += obj.yGridSize
            xtranslate += obj.xGridSize

        eco_base_cut = Utils.copy_and_translate(assembly, vec_list)

        eco_base_cut.translate(
            FreeCAD.Vector(
                obj.xGridSize / 2,
                obj.yGridSize / 2,
                0,
            ),
        )

        func_fuse = func_fuse.fuse(eco_base_cut)

        outer_trim1 = Utils.rounded_rectangle_extrude(
            obj.xTotalWidth - obj.WallThickness * 2,
            obj.yTotalWidth - obj.WallThickness * 2,
            -obj.TotalHeight,
            obj.TotalHeight,
            obj.BinOuterRadius - obj.WallThickness,
        ).translate(
            FreeCAD.Vector(
                obj.xTotalWidth / 2 + obj.Clearance,
                obj.yTotalWidth / 2 + obj.Clearance,
                0,
            ),
        )

        outer_trim2 = Utils.rounded_rectangle_extrude(
            obj.xTotalWidth + 20 * unitmm,
            obj.yTotalWidth + 20 * unitmm,
            -obj.TotalHeight,
            obj.TotalHeight - obj.BaseProfileHeight,
            obj.BinOuterRadius,
        ).translate(
            FreeCAD.Vector(
                obj.xTotalWidth / 2 + obj.Clearance,
                obj.yTotalWidth / 2 + obj.Clearance,
                0,
            ),
        )

        outer_trim2 = outer_trim2.cut(outer_trim1)

        func_fuse = func_fuse.cut(outer_trim2)

        if obj.xDividers > 0 or obj.yDividers > 0:
            deviders = _eco_bin_deviders(obj)

            func_fuse = func_fuse.cut(deviders)

            b_edges = []
            divfil = -obj.TotalHeight + obj.BaseProfileHeight + obj.BaseWallThickness + 1 * unitmm
            for edge in func_fuse.Edges:
                z0 = edge.Vertexes[0].Point.z
                z1 = edge.Vertexes[1].Point.z

                if z1 != z0 and (z1 >= divfil or z0 >= divfil):
                    b_edges.append(edge)

            func_fuse = func_fuse.makeFillet(obj.InsideFilletRadius / 2, b_edges)
        return func_fuse.translate(
            FreeCAD.Vector(
                -obj.xLocationOffset,
                -obj.yLocationOffset,
                0,
            ),
        )<|MERGE_RESOLUTION|>--- conflicted
+++ resolved
@@ -2,18 +2,12 @@
 
 import math
 from abc import abstractmethod
-
 import Part
-
 import FreeCAD
 from FreeCAD import Units
-
-<<<<<<< HEAD
 from . import const
-from .utils import Utils
-=======
 from . import utils
->>>>>>> d09e8a99
+
 
 unitmm = Units.Quantity("1 mm")
 zeromm = Units.Quantity("0 mm")
@@ -244,16 +238,11 @@
     l2v1 = FreeCAD.Vector(l2x1, l2y, 0)
     l2v2 = FreeCAD.Vector(l2x2, l2y, 0)
 
-<<<<<<< HEAD
     lines = [
         Part.LineSegment(l1v1, l1v2),
         Part.Arc(l1v2, arc1v, l2v1),
         Part.LineSegment(l2v1, l2v2),
     ]
-=======
-        funcfuse = Part.Shape.cut(funcfuse, utils.copy_and_translate(bottomcutbox, vec_list))
-    return funcfuse
->>>>>>> d09e8a99
 
     left_fillet_wire = Utils.curve_to_wire(lines)
 
@@ -470,7 +459,7 @@
                 vec_list.append(FreeCAD.Vector(xtranslate, ytranslate, 0))
                 xtranslate += xcompwidth + obj.DividerThickness
 
-            funcfuse = Part.Shape.cut(funcfuse, Utils.copy_and_translate(bottomcutbox, vec_list))
+            funcfuse = Part.Shape.cut(funcfuse, utils.copy_and_translate(bottomcutbox, vec_list))
         return funcfuse.translate(
             FreeCAD.Vector(
                 -obj.xLocationOffset,
@@ -498,17 +487,12 @@
             "Radius of the Scoop <br> <br> default = 21 mm",
         ).ScoopRadius = const.SCOOP_RADIUS
 
-<<<<<<< HEAD
         obj.addProperty(
             "App::PropertyBool",
             "Scoop",
             "Gridfinity",
             "Toggle the Scoop fillet on or off",
         ).Scoop = scoop_default
-=======
-    funcfuse = utils.copy_and_translate(scoop, vec_list)
-    funcfuse = funcfuse.fuse(scoopbox)
->>>>>>> d09e8a99
 
     def Make(obj: FreeCAD.DocumentObject) -> Part.Shape:
         """Create scoop feature.
@@ -537,7 +521,6 @@
         if obj.ScoopRadius > obj.UsableHeight > 0:
             scooprad3 = obj.UsableHeight - obj.LabelShelfStackingOffset
 
-<<<<<<< HEAD
         scooprad = min(obj.ScoopRadius, scooprad1, scooprad2, scooprad3)
 
         if scooprad <= 0:
@@ -548,19 +531,6 @@
 
         v1 = FreeCAD.Vector(
             obj.xTotalWidth + obj.Clearance - obj.WallThickness,
-=======
-    """
-    stacking_lip_path = utils.create_rounded_rectangle(
-        obj.xTotalWidth,
-        obj.yTotalWidth,
-        0,
-        obj.BinOuterRadius,
-    )
-    stacking_lip_path.translate(
-        FreeCAD.Vector(
-            obj.xTotalWidth / 2 - obj.BinUnit / 2,
-            obj.yTotalWidth / 2 - obj.BinUnit / 2,
->>>>>>> d09e8a99
             0,
             -obj.UsableHeight + scooprad,
         )
@@ -641,7 +611,7 @@
                     + obj.DividerThickness
                 )
 
-        funcfuse = Utils.copy_and_translate(scoop, vec_list)
+        funcfuse = utils.copy_and_translate(scoop, vec_list)
         funcfuse = funcfuse.fuse(scoopbox)
 
         b_edges = []
@@ -766,8 +736,6 @@
 
     return func_fuse.makeFillet(obj.InsideFilletRadius, b_edges)
 
-
-<<<<<<< HEAD
 class Compartments(Feature):
     """Create Negative for Bin Compartments"""
 
@@ -844,35 +812,6 @@
             ),
             1,
         )
-=======
-def make_compartments(obj: FreeCAD.DocumentObject) -> Part.Shape:
-    """Create compartment cutout objects.
-
-    Args:
-        obj (FreeCAD.DocumentObject): Document object.
-
-    Returns:
-        Part.Shape: Compartments cutout shape.
-
-    """
-    func_fuse = utils.rounded_rectangle_extrude(
-        obj.xTotalWidth - obj.WallThickness * 2,
-        obj.yTotalWidth - obj.WallThickness * 2,
-        -obj.UsableHeight,
-        obj.UsableHeight,
-        obj.BinOuterRadius - obj.WallThickness,
-    )
-    func_fuse.translate(
-        FreeCAD.Vector(
-            obj.xTotalWidth / 2 - obj.BinUnit / 2,
-            obj.yTotalWidth / 2 - obj.BinUnit / 2,
-            0,
-        ),
-    )
-
-    if obj.xDividers == 0 and obj.yDividers == 0:
-        func_fuse = _make_compartments_no_deviders(obj, func_fuse)
->>>>>>> d09e8a99
 
     def Make(obj: FreeCAD.DocumentObject, bin_inside_shape) -> Part.Shape:
         """Create compartment cutout objects.
@@ -899,58 +838,11 @@
         if obj.xDividerHeight < divmin and obj.xDividerHeight != 0:
             obj.xDividerHeight = divmin
 
-<<<<<<< HEAD
             FreeCAD.Console.PrintWarning(
                 "Divider Height must be equal to or greater than:  ",
             )
 
             FreeCAD.Console.PrintWarning(divmin)
-=======
-    """
-    bt_cmf_width = obj.BinUnit - 2 * obj.BaseProfileBottomChamfer - 2 * obj.BaseProfileTopChamfer
-    vert_width = obj.BinUnit - 2 * obj.BaseProfileTopChamfer
-    xtranslate = zeromm
-    ytranslate = zeromm
-    assembly1: Part.Shape | None = None
-    assembly2: Part.Shape | None = None
-
-    for _ in range(obj.xGridUnits):
-        ytranslate = zeromm
-        for _ in range(obj.yGridUnits):
-            bottom_chamfer = utils.rounded_rectangle_chamfer(
-                bt_cmf_width,
-                bt_cmf_width,
-                -obj.TotalHeight,
-                obj.BaseProfileBottomChamfer,
-                obj.BinBottomRadius,
-            )
-
-            vertical_section = utils.rounded_rectangle_extrude(
-                vert_width,
-                vert_width,
-                -obj.TotalHeight + obj.BaseProfileBottomChamfer,
-                obj.BaseProfileVerticalSection,
-                obj.BinVerticalRadius,
-            )
-            assembly = Part.Shape.fuse(bottom_chamfer, vertical_section)
-            vertical_section = utils.rounded_rectangle_extrude(
-                vert_width,
-                vert_width,
-                -obj.TotalHeight + obj.BaseProfileBottomChamfer,
-                obj.BaseProfileVerticalSection,
-                obj.BinVerticalRadius,
-            )
-            assembly = Part.Shape.fuse(bottom_chamfer, vertical_section)
-
-            top_chamfer = utils.rounded_rectangle_chamfer(
-                vert_width,
-                vert_width,
-                -obj.TotalHeight + obj.BaseProfileBottomChamfer + obj.BaseProfileVerticalSection,
-                obj.BaseProfileTopChamfer,
-                obj.BinVerticalRadius,
-            )
-            assembly = Part.Solid.fuse(assembly, top_chamfer)
->>>>>>> d09e8a99
 
             FreeCAD.Console.PrintWarning("\n")
 
@@ -1002,7 +894,6 @@
         else:
             func_fuse = _make_compartments_with_deviders(obj, func_fuse)
 
-<<<<<<< HEAD
         return func_fuse.translate(
             FreeCAD.Vector(
                 -obj.xLocationOffset,
@@ -1010,82 +901,6 @@
                 0,
             ),
         )
-=======
-    """
-    inframedis = (
-        obj.GridSize / 2
-        - obj.BaseProfileTopChamfer
-        - obj.BaseProfileBottomChamfer
-        - obj.BaseplateTopLedgeWidth
-    )
-    magedge = (
-        obj.GridSize / 2
-        - obj.MagnetHoleDistanceFromEdge
-        - obj.MagnetHoleDiameter / 2
-        - obj.MagnetEdgeThickness
-    )
-    magcenter = obj.GridSize / 2 - obj.MagnetHoleDistanceFromEdge
-    smfillpos = inframedis - obj.SmallFillet + obj.SmallFillet * math.sin(math.pi / 4)
-    smfillposmag = magedge - obj.SmallFillet + obj.SmallFillet * math.sin(math.pi / 4)
-    smfilloffcen = (
-        obj.GridSize / 2
-        - obj.MagnetHoleDistanceFromEdge
-        - obj.MagnetHoleDiameter / 2
-        - obj.MagnetEdgeThickness
-        - obj.SmallFillet
-    )
-    smfillins = inframedis - obj.SmallFillet
-    bigfillpos = (
-        obj.GridSize / 2
-        - obj.MagnetHoleDistanceFromEdge
-        - (obj.MagnetHoleDiameter / 2 + obj.MagnetEdgeThickness) * math.sin(math.pi / 4)
-    )
-    mec_middle = FreeCAD.Vector(0, 0, 0)
-
-    v1 = FreeCAD.Vector(0, -inframedis, 0)
-    v2 = FreeCAD.Vector(-smfilloffcen, -inframedis, 0)
-    v3 = FreeCAD.Vector(-magedge, -smfillins, 0)
-    v4 = FreeCAD.Vector(-magedge, -magcenter, 0)
-    v5 = FreeCAD.Vector(-magcenter, -magedge, 0)
-    v6 = FreeCAD.Vector(-smfillins, -magedge, 0)
-    v7 = FreeCAD.Vector(-inframedis, -smfilloffcen, 0)
-    v8 = FreeCAD.Vector(-inframedis, 0, 0)
-
-    va1 = FreeCAD.Vector(-smfillposmag, -smfillpos, 0)
-    va2 = FreeCAD.Vector(-bigfillpos, -bigfillpos, 0)
-    va3 = FreeCAD.Vector(-smfillpos, -smfillposmag, 0)
-
-    l1 = Part.LineSegment(v1, v2)
-    ar1 = Part.Arc(l1.EndPoint, va1, v3)
-    l2 = Part.LineSegment(ar1.EndPoint, v4)
-    ar2 = Part.Arc(l2.EndPoint, va2, v5)
-    l3 = Part.LineSegment(ar2.EndPoint, v6)
-    ar3 = Part.Arc(l3.EndPoint, va3, v7)
-    l4 = Part.LineSegment(ar3.EndPoint, v8)
-    l5 = Part.LineSegment(l4.EndPoint, mec_middle)
-    l6 = Part.LineSegment(l5.EndPoint, l1.StartPoint)
-
-    wire = utils.curve_to_wire([l1, ar1, l2, ar2, l3, ar3, l4, l5, l6])
-    partial_shape1 = Part.Face(wire).extrude(FreeCAD.Vector(0, 0, -obj.TotalHeight))
-    partial_shape2 = partial_shape1.mirror(FreeCAD.Vector(0, 0, 0), FreeCAD.Vector(0, 1, 0))
-    partial_shape3 = partial_shape1.mirror(FreeCAD.Vector(0, 0, 0), FreeCAD.Vector(1, 0, 0))
-    partial_shape4 = partial_shape2.mirror(FreeCAD.Vector(0, 0, 0), FreeCAD.Vector(1, 0, 0))
-
-    shape = partial_shape1.multiFuse([partial_shape2, partial_shape3, partial_shape4])
-
-    vec_list: list[FreeCAD.Vector] = []
-    xtranslate = 0
-    ytranslate = 0
-
-    for _ in range(obj.xGridUnits):
-        ytranslate = 0
-        for _ in range(obj.yGridUnits):
-            vec_list.append(FreeCAD.Vector(xtranslate, ytranslate, 0))
-            ytranslate += obj.GridSize.Value
-        xtranslate += obj.GridSize.Value
-
-    return utils.copy_and_translate(shape, vec_list)
->>>>>>> d09e8a99
 
 
 def make_bottom_hole_shape(obj: FreeCAD.DocumentObject) -> Part.Shape:
@@ -1208,45 +1023,6 @@
         )
     return bottom_hole_shape
 
-
-<<<<<<< HEAD
-=======
-def make_bottom_holes(obj: FreeCAD.DocumentObject) -> Part.Shape:
-    """Create bottom holes.
-
-    Args:
-        obj (FreeCAD.DocumentObject): Documentobject
-
-    Returns:
-        Part.Shape: bottom holes shape
-
-    """
-    bottom_hole_shape = make_bottom_hole_shape(obj)
-
-    hole_pos = obj.GridSize / 2 - obj.MagnetHoleDistanceFromEdge
-
-    hole_shape_sub_array = utils.copy_and_translate(
-        bottom_hole_shape,
-        [
-            FreeCAD.Vector(-hole_pos, -hole_pos, -obj.TotalHeight),
-            FreeCAD.Vector(hole_pos, -hole_pos, -obj.TotalHeight),
-            FreeCAD.Vector(-hole_pos, hole_pos, -obj.TotalHeight),
-            FreeCAD.Vector(hole_pos, hole_pos, -obj.TotalHeight),
-        ],
-    )
-    vec_list = []
-    xtranslate = 0
-    for _ in range(obj.xGridUnits):
-        ytranslate = 0
-        for _ in range(obj.yGridUnits):
-            vec_list.append(FreeCAD.Vector(xtranslate, ytranslate, 0))
-            ytranslate += obj.GridSize.Value
-        xtranslate += obj.GridSize.Value
-
-    return utils.copy_and_translate(hole_shape_sub_array, vec_list)
-
-
->>>>>>> d09e8a99
 def _eco_bin_cut_fillet_edges_filter(obj: FreeCAD.DocumentObject, edge: Part.Edge) -> bool:
     divfil = -obj.TotalHeight + obj.BaseProfileHeight + obj.BaseWallThickness + 1 * unitmm
     z0 = edge.Vertexes[0].Point.z
@@ -1400,27 +1176,9 @@
         Args:
             obj (FreeCAD.DocumentObject): Document object.
             bin_inside_shape (Part.Wire): Profile of bin inside wall
-
-<<<<<<< HEAD
+            
         Returns:
             Part.Shape: Eco bin cutout shape.
-=======
-    """
-    func_fuse = utils.rounded_rectangle_extrude(
-        obj.xTotalWidth - obj.WallThickness * 2,
-        obj.yTotalWidth - obj.WallThickness * 2,
-        -obj.TotalHeight + obj.BaseProfileHeight + obj.BaseWallThickness,
-        obj.TotalHeight - obj.BaseProfileHeight - obj.BaseWallThickness,
-        obj.BinOuterRadius - obj.WallThickness,
-    )
-    func_fuse.translate(
-        FreeCAD.Vector(
-            obj.xTotalWidth / 2 - obj.BinUnit / 2,
-            obj.yTotalWidth / 2 - obj.BinUnit / 2,
-            0,
-        ),
-    )
->>>>>>> d09e8a99
 
         """
         ## Parameter Calculation
@@ -1438,8 +1196,7 @@
             FreeCAD.Console.PrintWarning(
                 "Divider Height must be equal to or greater than:  ",
             )
-
-<<<<<<< HEAD
+            
             FreeCAD.Console.PrintWarning(divmin)
 
             FreeCAD.Console.PrintWarning("\n")
@@ -1450,79 +1207,6 @@
             FreeCAD.Console.PrintWarning(
                 "Divider Height must be equal to or greater than:  ",
             )
-=======
-    bottom_chamfer = utils.rounded_rectangle_chamfer(
-        bt_cmf_width,
-        bt_cmf_width,
-        -obj.TotalHeight + obj.BaseWallThickness + magoffset,
-        0.4 * unitmm,
-        bt_chf_rad,
-    )
-
-    vertical_section = utils.rounded_rectangle_extrude(
-        vert_width,
-        vert_width,
-        -obj.TotalHeight + obj.BaseWallThickness + 0.4 * unitmm + magoffset,
-        obj.BaseProfileVerticalSection
-        + obj.BaseProfileBottomChamfer
-        + base_offset
-        - obj.BaseWallThickness
-        - 0.4 * unitmm,
-        v_chf_rad,
-    )
-
-    top_chamfer = utils.rounded_rectangle_chamfer(
-        vert_width + tp_chf_offset,
-        vert_width + tp_chf_offset,
-        -obj.TotalHeight
-        + obj.BaseProfileBottomChamfer
-        + obj.BaseProfileVerticalSection
-        + base_offset
-        + tp_chf_offset,
-        obj.BaseProfileTopChamfer + obj.BaseWallThickness - tp_chf_offset,
-        v_chf_rad,
-    )
-    assembly = bottom_chamfer.multiFuse([vertical_section, top_chamfer])
-
-    xtranslate, ytranslate = zeromm, zeromm
-    vec_list = []
-    for _ in range(obj.xGridUnits):
-        ytranslate = zeromm
-        for _ in range(obj.yGridUnits):
-            vec_list.append(FreeCAD.Vector(xtranslate, ytranslate, 0))
-            ytranslate += obj.GridSize
-        xtranslate += obj.GridSize
-
-    func_fuse = func_fuse.fuse(utils.copy_and_translate(assembly, vec_list))
-
-    outer_trim1 = utils.rounded_rectangle_extrude(
-        obj.xTotalWidth - obj.WallThickness * 2,
-        obj.yTotalWidth - obj.WallThickness * 2,
-        -obj.TotalHeight,
-        obj.TotalHeight,
-        obj.BinOuterRadius - obj.WallThickness,
-    ).translate(
-        FreeCAD.Vector(
-            obj.xTotalWidth / 2 - obj.BinUnit / 2,
-            obj.yTotalWidth / 2 - obj.BinUnit / 2,
-            0,
-        ),
-    )
-
-    outer_trim2 = utils.rounded_rectangle_extrude(
-        obj.xTotalWidth + 20 * unitmm,
-        obj.yTotalWidth + 20 * unitmm,
-        -obj.TotalHeight,
-        obj.TotalHeight - obj.BaseProfileHeight,
-        obj.BinOuterRadius,
-    ).translate(
-        FreeCAD.Vector(
-            obj.xTotalWidth / 2 - obj.BinUnit / 2,
-            obj.yTotalWidth / 2 - obj.BinUnit / 2,
-            0,
-        ),
-    )
->>>>>>> d09e8a99
 
             FreeCAD.Console.PrintWarning(divmin)
 
